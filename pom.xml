<<<<<<< HEAD
<?xml version="1.0" encoding="UTF-8"?>
<project>
  <modelVersion>4.0.0</modelVersion>
  <groupId>com.ashafa</groupId>
  <artifactId>clutch</artifactId>
  <version>0.1.0-SNAPSHOT</version>
  <name>clutch</name>
  <description>A Clojure library for Apache CouchDB.</description>
  <scm>
    <connection>scm:git:git://github.com/tashafa/clutch.git</connection>
    <developerConnection>scm:git:ssh://git@github.com/tashafa/clutch.git</developerConnection>
    <tag>9dbe5734be3fb836ffb3eff7c5a83c6124d55a27</tag>
    <url>http://github.com/tashafa/clutch</url>
  </scm>
  <repositories>
    <repository>
      <id>central</id>
      <url>http://repo1.maven.org/maven2</url>
    </repository>
    <repository>
      <id>clojure-snapshots</id>
      <url>http://build.clojure.org/snapshots</url>
    </repository>
    <repository>
      <id>clojars</id>
      <url>http://clojars.org/repo/</url>
    </repository>
  </repositories>
  <dependencies>
    <dependency>
      <groupId>org.clojure</groupId>
      <artifactId>clojure</artifactId>
      <version>1.2.0-master-SNAPSHOT</version>
    </dependency>
    <dependency>
      <groupId>org.clojure</groupId>
      <artifactId>clojure-contrib</artifactId>
      <version>1.2.0-SNAPSHOT</version>
    </dependency>
  </dependencies>
=======

<project xmlns="http://maven.apache.org/POM/4.0.0" xmlns:xsi="http://www.w3.org/2001/XMLSchema-instance"
         xsi:schemaLocation="http://maven.apache.org/POM/4.0.0 http://maven.apache.org/maven-v4_0_0.xsd">
    <modelVersion>4.0.0</modelVersion>
    <groupId>com.ashafa</groupId>
    <artifactId>clutch</artifactId>
    <version>1.2-SNAPSHOT</version>
    <name>clutch</name>

    <properties>
        <clojure.version>1.1.0-master-SNAPSHOT</clojure.version>
        <clojure.contrib.version>1.1.0-master-SNAPSHOT</clojure.contrib.version>
        <project.build.sourceEncoding>UTF-8</project.build.sourceEncoding>
    </properties>

    <dependencies>
        <dependency>
            <groupId>org.clojure</groupId>
            <artifactId>clojure-contrib</artifactId>
            <version>${clojure.contrib.version}</version>
        </dependency>
    </dependencies>

    <repositories>
        <repository>
            <id>clojure-snapshots</id>
            <url>http://build.clojure.org/snapshots</url>
            <releases>
                <enabled>false</enabled>
            </releases>
            <snapshots>
                <enabled>true</enabled>
            </snapshots>
        </repository>
    </repositories>

    <build>
        <!-- this source directory only necessary in support of building the sources jar
                 (for those who don't want to use AOT-compiled artifacts) -->
        <sourceDirectory>src/main/clojure</sourceDirectory>
        <plugins>
            <plugin>
                <groupId>com.theoryinpractise</groupId>
                <artifactId>clojure-maven-plugin</artifactId>
                <version>1.3.1</version>
                <configuration>
                </configuration>
                <executions>
                    <execution>
                        <id>compile-clojure</id>
                        <phase>compile</phase>
                        <goals>
                            <goal>compile</goal>
                        </goals>
                    </execution>
                    <execution>
                        <id>test-clojure</id>
                        <phase>test</phase>
                        <goals>
                            <goal>test</goal>
                        </goals>
                    </execution>
                </executions>
            </plugin>
            <plugin>
                <groupId>org.apache.maven.plugins</groupId>
                <artifactId>maven-source-plugin</artifactId>
                <version>2.1.1</version>
                <executions>
                    <execution>
                        <id>attach-sources</id>
                        <phase>verify</phase>
                        <goals>
                            <goal>jar-no-fork</goal>
                        </goals>
                    </execution>
                </executions>
            </plugin>
            <plugin>
                <!-- tagging of artifact manifest with hudson-standard build metadata -->
                <groupId>org.apache.maven.plugins</groupId>
                <artifactId>maven-jar-plugin</artifactId>
                <configuration>
                    <archive>
                        <manifestEntries>
                            <Build-Tag>${BUILD_TAG}</Build-Tag>
                            <Build-Number>${BUILD_NUMBER}</Build-Number>
                            <Build-Id>${BUILD_ID}</Build-Id>
                        </manifestEntries>
                    </archive>
                </configuration>
            </plugin>
        </plugins>
    </build>

    <developers>
        <developer>
            <id>tashafa</id>
            <name>Tunde Ashafa</name>
            <email>tunde.ashafa@gmail.com</email>
        </developer>
    </developers>
    <contributors>
        <contributor>
            <name>Chas Emerick</name>
            <email>cemerick@snowtide.com</email>
            <organization>Snowtide Informatics</organization>
            <organizationUrl>http://snowtide.com</organizationUrl>
            <timezone>-5</timezone>
            <url>http://muckandbrass.com/web/display/~cemerick</url>
        </contributor>
    </contributors>
>>>>>>> 11fa3c28
</project>

<!-- This file was autogenerated by the Leiningen build tool.
  Please do not edit it directly; instead edit project.clj and regenerate it.
  It should not be considered canonical data. For more information see
  http://github.com/technomancy/leiningen --><|MERGE_RESOLUTION|>--- conflicted
+++ resolved
@@ -1,80 +1,29 @@
-<<<<<<< HEAD
-<?xml version="1.0" encoding="UTF-8"?>
-<project>
-  <modelVersion>4.0.0</modelVersion>
-  <groupId>com.ashafa</groupId>
-  <artifactId>clutch</artifactId>
-  <version>0.1.0-SNAPSHOT</version>
-  <name>clutch</name>
-  <description>A Clojure library for Apache CouchDB.</description>
-  <scm>
-    <connection>scm:git:git://github.com/tashafa/clutch.git</connection>
-    <developerConnection>scm:git:ssh://git@github.com/tashafa/clutch.git</developerConnection>
-    <tag>9dbe5734be3fb836ffb3eff7c5a83c6124d55a27</tag>
-    <url>http://github.com/tashafa/clutch</url>
-  </scm>
-  <repositories>
-    <repository>
-      <id>central</id>
-      <url>http://repo1.maven.org/maven2</url>
-    </repository>
-    <repository>
-      <id>clojure-snapshots</id>
-      <url>http://build.clojure.org/snapshots</url>
-    </repository>
-    <repository>
-      <id>clojars</id>
-      <url>http://clojars.org/repo/</url>
-    </repository>
-  </repositories>
-  <dependencies>
-    <dependency>
-      <groupId>org.clojure</groupId>
-      <artifactId>clojure</artifactId>
-      <version>1.2.0-master-SNAPSHOT</version>
-    </dependency>
-    <dependency>
-      <groupId>org.clojure</groupId>
-      <artifactId>clojure-contrib</artifactId>
-      <version>1.2.0-SNAPSHOT</version>
-    </dependency>
-  </dependencies>
-=======
-
 <project xmlns="http://maven.apache.org/POM/4.0.0" xmlns:xsi="http://www.w3.org/2001/XMLSchema-instance"
          xsi:schemaLocation="http://maven.apache.org/POM/4.0.0 http://maven.apache.org/maven-v4_0_0.xsd">
     <modelVersion>4.0.0</modelVersion>
     <groupId>com.ashafa</groupId>
     <artifactId>clutch</artifactId>
-    <version>1.2-SNAPSHOT</version>
+    <version>0.1.0-SNAPSHOT</version>
     <name>clutch</name>
+    <description>A Clojure library for Apache CouchDB.</description>
 
-    <properties>
-        <clojure.version>1.1.0-master-SNAPSHOT</clojure.version>
-        <clojure.contrib.version>1.1.0-master-SNAPSHOT</clojure.contrib.version>
-        <project.build.sourceEncoding>UTF-8</project.build.sourceEncoding>
-    </properties>
-
-    <dependencies>
-        <dependency>
-            <groupId>org.clojure</groupId>
-            <artifactId>clojure-contrib</artifactId>
-            <version>${clojure.contrib.version}</version>
-        </dependency>
-    </dependencies>
-
-    <repositories>
-        <repository>
-            <id>clojure-snapshots</id>
-            <url>http://build.clojure.org/snapshots</url>
-            <releases>
-                <enabled>false</enabled>
-            </releases>
-            <snapshots>
-                <enabled>true</enabled>
-            </snapshots>
-        </repository>
-    </repositories>
+    <developers>
+        <developer>
+            <id>tashafa</id>
+            <name>Tunde Ashafa</name>
+            <email>tunde.ashafa@gmail.com</email>
+        </developer>
+    </developers>
+    <contributors>
+        <contributor>
+            <name>Chas Emerick</name>
+            <email>cemerick@snowtide.com</email>
+            <organization>Snowtide Informatics</organization>
+            <organizationUrl>http://snowtide.com</organizationUrl>
+            <timezone>-5</timezone>
+            <url>http://muckandbrass.com/web/display/~cemerick</url>
+        </contributor>
+    </contributors>
 
     <build>
         <!-- this source directory only necessary in support of building the sources jar
@@ -84,7 +33,7 @@
             <plugin>
                 <groupId>com.theoryinpractise</groupId>
                 <artifactId>clojure-maven-plugin</artifactId>
-                <version>1.3.1</version>
+                <version>1.3.2</version>
                 <configuration>
                 </configuration>
                 <executions>
@@ -113,7 +62,7 @@
                         <id>attach-sources</id>
                         <phase>verify</phase>
                         <goals>
-                            <goal>jar-no-fork</goal>
+                            <goal>jar</goal>
                         </goals>
                     </execution>
                 </executions>
@@ -135,27 +84,27 @@
         </plugins>
     </build>
 
-    <developers>
-        <developer>
-            <id>tashafa</id>
-            <name>Tunde Ashafa</name>
-            <email>tunde.ashafa@gmail.com</email>
-        </developer>
-    </developers>
-    <contributors>
-        <contributor>
-            <name>Chas Emerick</name>
-            <email>cemerick@snowtide.com</email>
-            <organization>Snowtide Informatics</organization>
-            <organizationUrl>http://snowtide.com</organizationUrl>
-            <timezone>-5</timezone>
-            <url>http://muckandbrass.com/web/display/~cemerick</url>
-        </contributor>
-    </contributors>
->>>>>>> 11fa3c28
-</project>
+    <properties>
+        <project.build.sourceEncoding>UTF-8</project.build.sourceEncoding>
+    </properties>
 
-<!-- This file was autogenerated by the Leiningen build tool.
-  Please do not edit it directly; instead edit project.clj and regenerate it.
-  It should not be considered canonical data. For more information see
-  http://github.com/technomancy/leiningen -->+    <dependencies>
+        <dependency>
+            <groupId>org.clojure</groupId>
+            <artifactId>clojure</artifactId>
+            <version>1.2.0-master-SNAPSHOT</version>
+        </dependency>
+        <dependency>
+            <groupId>org.clojure</groupId>
+            <artifactId>clojure-contrib</artifactId>
+            <version>1.2.0-SNAPSHOT</version>
+        </dependency>
+    </dependencies>
+    <repositories>
+        <repository>
+            <id>clojure-snapshots</id>
+            <url>http://build.clojure.org/snapshots</url>
+        </repository>
+    </repositories>
+
+</project>