;; Copyright (c) 2009-2010 Tunde Ashafa
;; All rights reserved.

;; Redistribution and use in source and binary forms, with or without
;; modification, are permitted provided that the following conditions
;; are met:
;; 1. Redistributions of source code must retain the above copyright
;;    notice, this list of conditions and the following disclaimer.
;; 2. Redistributions in binary form must reproduce the above copyright
;;    notice, this list of conditions and the following disclaimer in the
;;    documentation and/or other materials provided with the distribution.
;; 3. The name of the author may not be used to endorse or promote products
;;    derived from this software without specific prior written permission.

;; THIS SOFTWARE IS PROVIDED BY THE AUTHOR ``AS IS'' AND ANY EXPRESS OR
;; IMPLIED WARRANTIES, INCLUDING, BUT NOT LIMITED TO, THE IMPLIED WARRANTIES
;; OF MERCHANTABILITY AND FITNESS FOR A PARTICULAR PURPOSE ARE DISCLAIMED.
;; IN NO EVENT SHALL THE AUTHOR BE LIABLE FOR ANY DIRECT, INDIRECT,
;; INCIDENTAL, SPECIAL, EXEMPLARY, OR CONSEQUENTIAL DAMAGES (INCLUDING, BUT
;; NOT LIMITED TO, PROCUREMENT OF SUBSTITUTE GOODS OR SERVICES; LOSS OF USE,
;; DATA, OR PROFITS; OR BUSINESS INTERRUPTION) HOWEVER CAUSED AND ON ANY
;; THEORY OF LIABILITY, WHETHER IN CONTRACT, STRICT LIABILITY, OR TORT
;; (INCLUDING NEGLIGENCE OR OTHERWISE) ARISING IN ANY WAY OUT OF THE USE OF
;; THIS SOFTWARE, EVEN IF ADVISED OF THE POSSIBILITY OF SUCH DAMAGE.

(ns #^{:author "Tunde Ashafa"}
  com.ashafa.clutch.http-client
  (:require [clojure.contrib.json :as json]
            [clojure.contrib.io :as io :only [spit]]
            [com.ashafa.clutch.utils :as utils]) 
  (:import  (java.io IOException InputStreamReader PushbackReader)
            (java.net URL MalformedURLException)
            (sun.misc BASE64Encoder)))


(def *version* "0.0")
(def *encoding* "UTF-8")
(def *default-data-type* "application/json")
(def *configuration-defaults* {:read-timeout 10000
                               :connect-timeout 5000
                               :use-caches false
                               :follow-redirects false
                               :read-json-response true})
; @todo - we'll be able to eliminate the atom requirement when thread-bound? is available in core
;  http://www.assembla.com/spaces/clojure/tickets/243
(def #^{:doc "When bound to an atom, will be reset! to the HTTP response code of the last couchdb request."}
  *response-code* nil)

(defn- send-body
  [connection data]
  (with-open [output (.getOutputStream connection)]
<<<<<<< HEAD
    (if (string? data)
      (io/spit output data)
      (let [stream (FileInputStream. data)
            bytes  (make-array Byte/TYPE 1024)]
        (loop [bytes-read (.read stream bytes)]
          (when (pos? bytes-read)
            (.write output bytes 0 bytes-read)
            (recur (.read stream bytes))))))))
=======
    (duck-streams/copy data output)))
>>>>>>> 11fa3c28

(defn- get-response
  [connection {:keys [read-json-response] :as config}]
  (let [response-code (.getResponseCode connection)]
    (when *response-code* (reset! *response-code* response-code))
    (cond (< response-code 400)
<<<<<<< HEAD
          (with-open [input (.getInputStream connection)]
            (json/read-json (InputStreamReader. input *encoding*)))
=======
          (if read-json-response
            (with-open [input (.getInputStream connection)]
              (binding [json-read/*json-keyword-keys* true]
                (json-read/read-json (PushbackReader. (InputStreamReader. input *encoding*)))))
            (.getInputStream connection))
>>>>>>> 11fa3c28
          (= response-code 404) nil
          :else (throw
                 (IOException.
                  (str "CouchDB Response Error: " response-code " " (.getResponseMessage connection)))))))

(defn- connect
  [url method config data]
  (let [connection    (.openConnection (URL. url))
        configuration (merge *configuration-defaults* config)]
    (doto connection
      (.setRequestMethod method)
      (.setUseCaches (configuration :use-caches))
      (.setConnectTimeout (configuration :connect-timeout))
      (.setReadTimeout (configuration :read-timeout))
      (.setInstanceFollowRedirects (configuration :follow-redirects)))
    (doseq [key-words (keys (configuration :headers))]
      (.setRequestProperty connection key-words ((configuration :headers) key-words)))
    (if data
      (do
        (.setDoOutput connection true)
        (when-not (-> configuration :headers (get "Content-Length"))
          ; default chunk size is fine
          (.setChunkedStreamingMode connection -1))
        (send-body connection data))
      (.connect connection))    
    (get-response connection configuration)))

(defn couchdb-request
  "Prepare request for CouchDB server by forming the required url, setting headers, and
   if required, the post/put body and its mime type."
  [config method & [command data data-type]]
  (let [command   (when command (str "/" command))
        raw-data  data
        data-type (or data-type *default-data-type*)
        database  (if (config :name) (str "/" (config :name)))
        url       (str "http://" (config :host) ":" (config :port) 
                       (if (and database (re-find #"\?" database))
                         (.replace database "?" (str command "?"))
                         (str database command)))
<<<<<<< HEAD
        data      (if (map? raw-data) (json/json-str raw-data) raw-data)
        d-headers {"Content-Length" (str (cond (string? data) (count data)
                                               (instance? java.io.File data) (.length data)
                                               :else 0))
                   "Content-Type" data-type
=======
        data      (if (map? raw-data) (json-write/json-str raw-data) raw-data)
        d-headers {"Content-Type" data-type
>>>>>>> 11fa3c28
                   "User-Agent" (str "clutch.http-client/" *version*)}
        d-headers (if (string? data)
                    (assoc d-headers "Content-Length" (-> data count str))
                    d-headers)
        headers   (if (:username config)
                    (assoc d-headers
                      "Authorization"
                      (str "Basic "
                           (.encode (BASE64Encoder.)
                                    (.getBytes (str (config :username) ":" (:password config))))))
                    d-headers)
        method    (.toUpperCase (if (keyword? method) (name method) method))]
    (connect url method (assoc config :headers headers) data)))<|MERGE_RESOLUTION|>--- conflicted
+++ resolved
@@ -26,7 +26,7 @@
 (ns #^{:author "Tunde Ashafa"}
   com.ashafa.clutch.http-client
   (:require [clojure.contrib.json :as json]
-            [clojure.contrib.io :as io :only [spit]]
+            [clojure.contrib.io :as io]
             [com.ashafa.clutch.utils :as utils]) 
   (:import  (java.io IOException InputStreamReader PushbackReader)
             (java.net URL MalformedURLException)
@@ -49,34 +49,18 @@
 (defn- send-body
   [connection data]
   (with-open [output (.getOutputStream connection)]
-<<<<<<< HEAD
-    (if (string? data)
-      (io/spit output data)
-      (let [stream (FileInputStream. data)
-            bytes  (make-array Byte/TYPE 1024)]
-        (loop [bytes-read (.read stream bytes)]
-          (when (pos? bytes-read)
-            (.write output bytes 0 bytes-read)
-            (recur (.read stream bytes))))))))
-=======
     (duck-streams/copy data output)))
->>>>>>> 11fa3c28
 
 (defn- get-response
   [connection {:keys [read-json-response] :as config}]
   (let [response-code (.getResponseCode connection)]
     (when *response-code* (reset! *response-code* response-code))
     (cond (< response-code 400)
-<<<<<<< HEAD
-          (with-open [input (.getInputStream connection)]
-            (json/read-json (InputStreamReader. input *encoding*)))
-=======
           (if read-json-response
             (with-open [input (.getInputStream connection)]
               (binding [json-read/*json-keyword-keys* true]
                 (json-read/read-json (PushbackReader. (InputStreamReader. input *encoding*)))))
             (.getInputStream connection))
->>>>>>> 11fa3c28
           (= response-code 404) nil
           :else (throw
                  (IOException.
@@ -116,16 +100,8 @@
                        (if (and database (re-find #"\?" database))
                          (.replace database "?" (str command "?"))
                          (str database command)))
-<<<<<<< HEAD
-        data      (if (map? raw-data) (json/json-str raw-data) raw-data)
-        d-headers {"Content-Length" (str (cond (string? data) (count data)
-                                               (instance? java.io.File data) (.length data)
-                                               :else 0))
-                   "Content-Type" data-type
-=======
         data      (if (map? raw-data) (json-write/json-str raw-data) raw-data)
         d-headers {"Content-Type" data-type
->>>>>>> 11fa3c28
                    "User-Agent" (str "clutch.http-client/" *version*)}
         d-headers (if (string? data)
                     (assoc d-headers "Content-Length" (-> data count str))
