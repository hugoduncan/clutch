(defproject com.ashafa/clutch "0.2.2"
  :description "A Clojure library for Apache CouchDB."
<<<<<<< HEAD
  :main com.ashafa.clutch.view_server
  :dependencies [[org.clojure/clojure "1.2.0-master-SNAPSHOT"]
                 [org.clojure/clojure-contrib "1.2.0-SNAPSHOT"]]
  :dev-dependencies [[autodoc "0.7.0"]]
=======
  :main com.ashafa.clutch.view-server
  :dependencies [[org.clojure/clojure "1.2.0-RC3"]
                 [org.clojure/clojure-contrib "1.2.0-RC3"]]
  :dev-dependencies [[autodoc "0.7.0"]
                     [swank-clojure "1.2.1"]
                     [lein-clojars "0.5.0-SNAPSHOT"]]
>>>>>>> ec6e12a0
  :source-path "src/main/clojure"
  :resources-path "src/main/resources"
  :test-path "src/test/clojure;src/main/clojure")<|MERGE_RESOLUTION|>--- conflicted
+++ resolved
@@ -1,18 +1,8 @@
 (defproject com.ashafa/clutch "0.2.2"
   :description "A Clojure library for Apache CouchDB."
-<<<<<<< HEAD
-  :main com.ashafa.clutch.view_server
-  :dependencies [[org.clojure/clojure "1.2.0-master-SNAPSHOT"]
-                 [org.clojure/clojure-contrib "1.2.0-SNAPSHOT"]]
-  :dev-dependencies [[autodoc "0.7.0"]]
-=======
   :main com.ashafa.clutch.view-server
   :dependencies [[org.clojure/clojure "1.2.0-RC3"]
                  [org.clojure/clojure-contrib "1.2.0-RC3"]]
   :dev-dependencies [[autodoc "0.7.0"]
                      [swank-clojure "1.2.1"]
-                     [lein-clojars "0.5.0-SNAPSHOT"]]
->>>>>>> ec6e12a0
-  :source-path "src/main/clojure"
-  :resources-path "src/main/resources"
-  :test-path "src/test/clojure;src/main/clojure")+                     [lein-clojars "0.5.0-SNAPSHOT"]])