--- conflicted
+++ resolved
@@ -1,4 +1,6 @@
 h1. Clutch
+
+Clutch is a "Clojure":http://clojure.org library for "Apache CouchDB":http://couchdb.apache.org/. Although it's in an early stage of development (Clutch API subject to change), Clutch supports most of the basic Apache CouchDB APIs. To get a sense of where we are at with Clutch, please view "the tests":http://github.com/ashafa/clutch/blob/1.1-compatible/src/test/clojure/test_clutch.clj . 
 
 <pre>
   (ns #^{:author "Tunde Ashafa"}
@@ -21,66 +23,26 @@
                  :reduce (fn [keys values _] (apply + values))}))) ; => 60
 </pre>
 
-<<<<<<< HEAD
-Clutch is a "Clojure":http://clojure.org library for "Apache CouchDB":http://couchdb.apache.org/. Although it's in a very early stage of development (Clutch API subject to change), Clutch supports most of the basic Apache CouchDB APIs. To get a sense of where Clutch is at, please view the included tests.
-
-h2. Master Branch.
-
-This branch tries to keep up with Clojure's master branch on github, which is at version 1.2. The "1.1-compatible branch":http://github.com/tashafa/clutch is the default recommended branch.
-=======
-Clutch is a "Clojure":http://clojure.org library for "Apache CouchDB":http://couchdb.apache.org/. Although it's in an early stage of development (Clutch API subject to change), Clutch supports most of the basic Apache CouchDB APIs. To get a sense of where we are at with Clutch, please view "the tests":http://github.com/ashafa/clutch/blob/1.1-compatible/src/test/clojure/test_clutch.clj . 
-
 h3. Download and Installation
 
 Clutch uses Leiningen. For installation and help on using Leiningen visit the "github repo":http://github.com/technomancy/leiningen/ .
 
 To include Clutch in your project, in your project.clj add the following to your ":dependencies":
 
-<pre>[com.ashafa/clutch "0.2.1"]</pre>
+<pre>[com.ashafa/clutch "0.2.2"]</pre>
 
-... then from your command line, execute:
+and run...
 
 <pre>lein deps</pre>
 
-This will create a compiled Clutch jar in the "/lib" (or path indicated by your leiningen project.clj file) of your project.
-
-h4. Working with the source 
-
-If you are working with a clone of Clutch from github for development, contribution, or testing purposes, in your command line in the project directory, execute:
-
-<pre>lein install</pre>
-
-This will leave a fully-compiled Clutch jar file in the project directory.
-
-You can also run the Clutch tests by executing the following in your command line:
-
-<pre>lein test test-clutch</pre>
- 
 h3. Configuring your CouchDB installation to use the Clutch view server
 
-To use Clojure for views and filters, add the following to the 'local.ini' file of your CouchDB installation (replacing &lt;path to...&gt; with the appropiate paths).
+To use Clojure for views and filters, add the following to the 'local.ini' file of your CouchDB installation (replacing &lt;path to...&gt; with the appropiate paths to the jars which reside in the "lib" folder in your project folder).
 
 <pre>
   [query_servers]
   clojure = java -cp <path to clojure.jar>/clojure.jar:<path to clojure-contrib.jar>/clojure-contrib.jar:clutch.jar com.ashafa.clutch.view_server
 </pre>
->>>>>>> ec6e12a0
-
-h2. Requirements
-
-<<<<<<< HEAD
-* "Apache CouchDB":http://couchdb.apache.org/ (version 0.10.0 +)
-* "Clojure":http://clojure.org (version 1.2.0-master-SNAPSHOT)
-* "clojure-contrib":http://code.google.com/p/clojure-contrib/ (version 1.2.0-SNAPSHOT)
-=======
-Clutch is currently being tested on "Apache CouchDB":http://couchdb.apache.org/ version 0.10.1
-
-h3. TODOs
-
-* Documentation
-* Revisions
-* More tests
->>>>>>> ec6e12a0
 
 h3. Contributors
 
@@ -89,9 +51,5 @@
 * "Chas Emerick":http://github.com/cemerick
 * "Pierre Larochelle":http://github.com/pierrel
 * "Matt Wilson":http://github.com/mattdw
-<<<<<<< HEAD
 * "Patrick Sullivan":http://github.com/WizardofWestmarch
-=======
-* "Patrick Sullivan":http://github.com/WizardofWestmarch
-* "Toni Batchelli":http://tbatchelli.org
->>>>>>> ec6e12a0
+* "Toni Batchelli":http://tbatchelli.org